--- conflicted
+++ resolved
@@ -1,13 +1,10 @@
 import functools
 
 import numpy as np
-<<<<<<< HEAD
 from jax import numpy as jnp, jit
-=======
 from jax import numpy as jnp
 from jax import random
 import jax
->>>>>>> aed60e87
 from tensorflow_probability.substrates.jax import distributions as tfd, bijectors as tfb
 
 import gigalens.jax.simulator as sim
@@ -27,7 +24,6 @@
         self.background_rms = jnp.float32(background_rms)
         self.exp_time = jnp.float32(exp_time)
         example = prior.sample(seed=random.PRNGKey(0))
-        size = len(jax.tree_util.tree_flatten(example)[0])
         self.bij = tfb.Chain(
             [
                 prior.experimental_default_event_space_bijector(),
