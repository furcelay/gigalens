import functools
from typing import List, Dict

import jax
import jax.numpy as jnp
import numpy as np
from jax import jit
from jax import lax
from lenstronomy.Util.kernel_util import subgrid_kernel
from objax.constants import ConvPadding
from objax.functional import average_pool_2d

import gigalens.model
import gigalens.simulator


# TODO: no need for batched grid

class LensSimulator(gigalens.simulator.LensSimulatorInterface):
    def __init__(
            self,
            phys_model: gigalens.model.PhysicalModelBase,
            sim_config: gigalens.simulator.SimulatorConfig,
            bs: int,
    ):
        super(LensSimulator, self).__init__(phys_model, sim_config, bs)
        self.supersample = int(sim_config.supersample)
        self.transform_pix2angle = (
            jnp.eye(2) * sim_config.delta_pix
            if sim_config.transform_pix2angle is None
            else sim_config.transform_pix2angle
        )
        self.conversion_factor = jnp.linalg.det(self.transform_pix2angle)
        self.transform_pix2angle = self.transform_pix2angle / float(self.supersample)

        if sim_config.pix_region is None:
            region = np.ones((self.wcs.n_x * self.supersample, self.wcs.n_y * self.supersample), dtype=bool)
            img_region = np.ones((self.wcs.n_x, self.wcs.n_y))
        else:
            img_region = sim_config.pix_region
            region = np.repeat(img_region, self.supersample, axis=0).reshape(self.wcs.n_x * self.supersample,
                                                                             self.wcs.n_y)
            region = np.repeat(region, self.supersample, axis=1).reshape(self.wcs.n_x * self.supersample,
                                                                         self.wcs.n_y * self.supersample)

        self.region = jnp.array(jnp.where(region))
        self.img_region = jnp.array(img_region.astype(np.float32))
        img_X, img_Y = self.wcs.pix2angle(self.region[1], self.region[0])

        self.img_X = jnp.array(img_X)[..., jnp.newaxis]
        self.img_Y = jnp.array(img_Y)[..., jnp.newaxis]

        self.numPix = sim_config.num_pix
        self.bs = bs
        self.depth = sum([x.depth for x in self.phys_model.lens_light]) + sum(
            [x.depth for x in self.phys_model.source_light])
        self.kernel = None
        self.flat_kernel = None

        if sim_config.kernel is not None:
            kernel = subgrid_kernel(
                sim_config.kernel, sim_config.supersample, odd=True
            )[::-1, ::-1, jnp.newaxis, jnp.newaxis]
            self.kernel = jnp.repeat(jnp.array(kernel), self.depth, axis=2)
            self.flat_kernel = jnp.transpose(kernel, (2, 3, 0, 1))

    @functools.partial(jit, static_argnums=(0,))
    def alpha(self, x, y, lens_params: List[Dict]):
        f_x, f_y = jnp.zeros_like(x), jnp.zeros_like(y)
        for lens, p, c in zip(self.phys_model.lenses, lens_params, self.phys_model.lenses_constants):
            f_xi, f_yi = lens.deriv(x, y, **p, **c)
            f_x += f_xi
            f_y += f_yi
        return f_x, f_y

    @functools.partial(jit, static_argnums=(0,))
    def beta(self, x, y, lens_params: List[Dict], deflection_ratio=1.):
        f_x, f_y = self.alpha(x, y, lens_params)
        beta_x, beta_y = x - deflection_ratio * f_x, y - deflection_ratio * f_y
        return beta_x, beta_y

    @functools.partial(jit, static_argnums=(0,))
    def points_beta_barycentre(self,
                               x,
                               y,
                               params):
<<<<<<< HEAD
        if 'source_distance' in params:
            source_distance = params['source_distance']
        else:
            source_distance = [{} for _ in self.phys_model.source_light]
        beta_points = []
        beta_barycentre = []
        for x_i, y_i, dp, dc in zip(x, y, source_distance, self.phys_model.distance_constants):
            deflect_rat = (dp | dc).get('deflection_ratio', jnp.array(1.))
=======
        source_params = params['source_light']
        beta_points = []
        beta_barycentre = []
        for x_i, y_i, sp in zip(x, y, source_params, self.phys_model.distance_constants):
            deflect_rat = sp['deflection_ratio']
>>>>>>> 8ca4e08b
            beta_points_i = jnp.stack(self.beta(x_i, y_i, params['lens_mass'], deflect_rat), axis=0)
            beta_points_i = jnp.transpose(beta_points_i, (2, 0, 1))  # batch size, xy, images
            beta_barycentre_i = jnp.mean(beta_points_i, axis=2, keepdims=True)
            beta_points.append(beta_points_i)
            beta_barycentre.append(beta_barycentre_i)
        return beta_points, beta_barycentre

    @functools.partial(jit, static_argnums=(0,))
    def hessian(self, x, y, lens_params: List[Dict]):
        f_xx, f_xy, f_yx, f_yy = jnp.zeros_like(x), jnp.zeros_like(x), jnp.zeros_like(x), jnp.zeros_like(x)
        for lens, p, c in zip(self.phys_model.lenses, lens_params, self.phys_model.lenses_constants):
            f_xx_i, f_xy_i, f_yx_i, f_yy_i = lens.hessian(x, y, **p, **c)
            f_xx += f_xx_i
            f_xy += f_xy_i
            f_yx += f_yx_i
            f_yy += f_yy_i
        return f_xx, f_xy, f_yx, f_yy

    @functools.partial(jit, static_argnums=(0,))
    def magnification(self, x, y, lens_params: List[Dict], deflection_ratio=1.):
        f_xx, f_xy, f_yx, f_yy = self.hessian(x, y, lens_params)
        f_xx *= deflection_ratio
        f_xy *= deflection_ratio
        f_yx *= deflection_ratio
        f_yy *= deflection_ratio
        det_A = (1 - f_xx) * (1 - f_yy) - f_xy * f_yx
        return 1. / det_A  # attention, if dividing by zero

    @functools.partial(jit, static_argnums=(0,))
    def points_magnification(self,
                             x,
                             y,
                             params):
<<<<<<< HEAD
        if 'source_distance' in params:
            source_distance = params['source_distance']
        else:
            source_distance = [{} for _ in self.phys_model.source_light]
        magnifications = []
        for x_i, y_i, dp, dc in zip(x, y, source_distance, self.phys_model.distance_constants):
            deflect_rat = (dp | dc).get('deflection_ratio', jnp.array(1.))
=======

        source_params = params['source_light']
        magnifications = []
        for x_i, y_i, sp in zip(x, y, source_params, self.phys_model.distance_constants):
            deflect_rat = sp['deflection_ratio']
>>>>>>> 8ca4e08b
            magnifications.append(self.magnification(x_i, y_i, params['lens_mass'], deflect_rat))
        return magnifications

    @functools.partial(jit, static_argnums=(0,))
    def convergence(self, x, y, lens_params: List[Dict]):
        kappa = jnp.zeros_like(x)
        for lens, p, c in zip(self.phys_model.lenses, lens_params, self.phys_model.lenses_constants):
            kappa += lens.convergence(x, y, **p, **c)
        return kappa

    @functools.partial(jit, static_argnums=(0,))
    def shear(self, x, y, lens_params: List[Dict]):
        gamma1, gamma2 = jnp.zeros_like(x), jnp.zeros_like(x)
        for lens, p, c in zip(self.phys_model.lenses, lens_params, self.phys_model.lenses_constants):
            g1, g2 = lens.shear(x, y, **p, **c)
            gamma1 += g1
            gamma2 += g2
        return gamma1, gamma2

    @functools.partial(jit, static_argnums=(0,))
    def simulate(self, params, no_deflection=False):
        if 'lens_mass' in params:
            lens_params = params['lens_mass']
        else:
            lens_params = [{} for _ in self.phys_model.lenses]
        if 'lens_light' in params:
            lens_light_params = params['lens_light']
        else:
            lens_light_params = [{} for _ in self.phys_model.lens_light]
        if 'source_light' in params:
            source_light_params = params['source_light']
        else:
            source_light_params = [{} for _ in self.phys_model.source_light]
<<<<<<< HEAD
        if 'source_distance' in params:
            source_distance = params['source_distance']
        else:
            source_distance = [{} for _ in self.phys_model.source_light]
=======
>>>>>>> 8ca4e08b

        img = jnp.zeros((self.wcs.n_x * self.supersample, self.wcs.n_y * self.supersample, self.bs))

        for lightModel, p, c in zip(self.phys_model.lens_light, lens_light_params,
                                    self.phys_model.lens_light_constants):
            img = img.at[(self.region[0], self.region[1])].add(lightModel.light(self.img_X, self.img_Y, **p, **c,))

        # deflection
        f_x, f_y = self.alpha(self.img_X, self.img_Y, lens_params)

        # deflected source light, considering redshift
<<<<<<< HEAD
        for lightModel, lp, lc, dp, dc in zip(self.phys_model.source_light,
                                              source_light_params, self.phys_model.source_light_constants,
                                              source_distance, self.phys_model.distance_constants):

            deflect_rat = (dp | dc).get('deflection_ratio', jnp.array(1.))
            if no_deflection:
                beta_x, beta_y = self.img_X, self.img_Y

=======
        for lightModel, lp, lc in zip(self.phys_model.source_light,
                                      source_light_params, self.phys_model.source_light_constants):

            deflect_rat = lp.pop('deflection_ratio')  # TODO: check if this is safe
            if no_deflection:
                beta_x, beta_y = self.img_X, self.img_Y
>>>>>>> 8ca4e08b
            else:
                beta_x, beta_y = self.img_X - deflect_rat * f_x, self.img_Y - deflect_rat * f_y

            img = img.at[(self.region[0], self.region[1])].add(lightModel.light(beta_x, beta_y, **lp, **lc))

        img = jnp.transpose(img, (2, 0, 1))
        img = jnp.nan_to_num(img)
        ret = (
            lax.conv(img[:, jnp.newaxis, ...], self.flat_kernel, (1, 1), "SAME")
            if self.flat_kernel is not None
            else img
        )
        ret = (
            average_pool_2d(ret, size=self.supersample, padding=ConvPadding.SAME)
            if self.supersample != 1
            else ret
        )
        return jnp.squeeze(ret) * self.conversion_factor

    @functools.partial(jit, static_argnums=(0,))
    def lstsq_simulate(
            self,
            params,
            observed_image,
            err_map,
            return_stacked=False,
            return_coeffs=False,
            no_deflection=False,
    ):
        if 'lens_mass' in params:
            lens_params = params['lens_mass']
        else:
            lens_params = [{} for _ in self.phys_model.lenses]
        if 'lens_light' in params:
            lens_light_params = params['lens_light']
        else:
            lens_light_params = [{} for _ in self.phys_model.lens_light]
        if 'source_light' in params:
            source_light_params = params['source_light']
        else:
            source_light_params = [{} for _ in self.phys_model.source_light]

        beta_x, beta_y = self.beta(self.img_X, self.img_Y, lens_params)
        if no_deflection:
            beta_x, beta_y = self.img_X, self.img_Y

        img = jnp.zeros((0, self.wcs.n_x * self.supersample, self.wcs.n_y * self.supersample, self.bs))
        for lightModel, p in zip(self.phys_model.lens_light, lens_light_params):
            img = jnp.concatenate((img, lightModel.light(self.img_X, self.img_Y, **p)), axis=0)
        for lightModel, p in zip(self.phys_model.source_light, source_light_params):
            img = jnp.concatenate((img, lightModel.light(beta_x, beta_y, **p)), axis=0)

        img = jnp.nan_to_num(img)
        img = jnp.transpose(img, (3, 0, 1, 2))  # bs, n components, h, w
        ret = jax.lax.conv_general_dilated(img, self.kernel, (1, 1), padding='SAME', feature_group_count=self.depth,
                                           dimension_numbers=(
                                           'NCHW', 'HWOI', 'NCHW')) if self.flat_kernel is not None else img
        ret = average_pool_2d(ret, size=(self.supersample, self.supersample),
                              padding="SAME") if self.supersample != 1 else ret
        ret = jnp.transpose(ret, (0, 2, 3, 1))  # bs, h, w, n components
        if return_stacked:
            return ret
        W = (1 / err_map)[..., jnp.newaxis]
        Y = jnp.reshape(observed_image * jnp.squeeze(W), (1, -1, 1))
        X = jnp.reshape((ret * W), (self.bs, -1, self.depth))
        Xt = jnp.transpose(X, (0, 2, 1))
        coeffs = (jnp.linalg.pinv(Xt @ X, rcond=1e-6) @ Xt @ Y)[..., 0]
        if return_coeffs:
            return coeffs
        ret = jnp.sum(ret * coeffs[:, jnp.newaxis, jnp.newaxis, :], axis=-1)
        return jnp.squeeze(ret)<|MERGE_RESOLUTION|>--- conflicted
+++ resolved
@@ -84,22 +84,11 @@
                                x,
                                y,
                                params):
-<<<<<<< HEAD
-        if 'source_distance' in params:
-            source_distance = params['source_distance']
-        else:
-            source_distance = [{} for _ in self.phys_model.source_light]
-        beta_points = []
-        beta_barycentre = []
-        for x_i, y_i, dp, dc in zip(x, y, source_distance, self.phys_model.distance_constants):
-            deflect_rat = (dp | dc).get('deflection_ratio', jnp.array(1.))
-=======
         source_params = params['source_light']
         beta_points = []
         beta_barycentre = []
         for x_i, y_i, sp in zip(x, y, source_params, self.phys_model.distance_constants):
             deflect_rat = sp['deflection_ratio']
->>>>>>> 8ca4e08b
             beta_points_i = jnp.stack(self.beta(x_i, y_i, params['lens_mass'], deflect_rat), axis=0)
             beta_points_i = jnp.transpose(beta_points_i, (2, 0, 1))  # batch size, xy, images
             beta_barycentre_i = jnp.mean(beta_points_i, axis=2, keepdims=True)
@@ -133,21 +122,11 @@
                              x,
                              y,
                              params):
-<<<<<<< HEAD
-        if 'source_distance' in params:
-            source_distance = params['source_distance']
-        else:
-            source_distance = [{} for _ in self.phys_model.source_light]
-        magnifications = []
-        for x_i, y_i, dp, dc in zip(x, y, source_distance, self.phys_model.distance_constants):
-            deflect_rat = (dp | dc).get('deflection_ratio', jnp.array(1.))
-=======
 
         source_params = params['source_light']
         magnifications = []
         for x_i, y_i, sp in zip(x, y, source_params, self.phys_model.distance_constants):
             deflect_rat = sp['deflection_ratio']
->>>>>>> 8ca4e08b
             magnifications.append(self.magnification(x_i, y_i, params['lens_mass'], deflect_rat))
         return magnifications
 
@@ -181,13 +160,6 @@
             source_light_params = params['source_light']
         else:
             source_light_params = [{} for _ in self.phys_model.source_light]
-<<<<<<< HEAD
-        if 'source_distance' in params:
-            source_distance = params['source_distance']
-        else:
-            source_distance = [{} for _ in self.phys_model.source_light]
-=======
->>>>>>> 8ca4e08b
 
         img = jnp.zeros((self.wcs.n_x * self.supersample, self.wcs.n_y * self.supersample, self.bs))
 
@@ -199,23 +171,12 @@
         f_x, f_y = self.alpha(self.img_X, self.img_Y, lens_params)
 
         # deflected source light, considering redshift
-<<<<<<< HEAD
-        for lightModel, lp, lc, dp, dc in zip(self.phys_model.source_light,
-                                              source_light_params, self.phys_model.source_light_constants,
-                                              source_distance, self.phys_model.distance_constants):
-
-            deflect_rat = (dp | dc).get('deflection_ratio', jnp.array(1.))
-            if no_deflection:
-                beta_x, beta_y = self.img_X, self.img_Y
-
-=======
         for lightModel, lp, lc in zip(self.phys_model.source_light,
                                       source_light_params, self.phys_model.source_light_constants):
 
             deflect_rat = lp.pop('deflection_ratio')  # TODO: check if this is safe
             if no_deflection:
                 beta_x, beta_y = self.img_X, self.img_Y
->>>>>>> 8ca4e08b
             else:
                 beta_x, beta_y = self.img_X - deflect_rat * f_x, self.img_Y - deflect_rat * f_y
 
