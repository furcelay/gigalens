import functools

import jax.numpy as jnp
from jax import jit

from gigalens.jax.profile import MassProfile

"""
Dual Pseudo Isothermal Elliptical Mass Profile (dPIEMS or dPIE)
Composed of two PIE from Kassiola & Kovner (1993) similar (but not equal) to Elíasdóttir (2007)

Complex deflection: J = alpha_x + i alpha_y = theta_E * r_cut / (r_cut - r_core) * (I_cut - I_core)
with I_w from Kassiola & Kovner (1993) eq. 4.1.2 replacing w by r_core or r_cut

Convergence: k = theta_E * r_cut / (r_cut - r_core) * (1 / sqrt(r^2 + r_core^2) - 1 / sqrt(r^2 + r_cut^2))
Central convergence: k0 = theta_E / (2 r_core)

Velocity dispersion equivalence:
Lenstool:           theta_E = 6 pi (D_LS / D_S) (simga_v(Ls) / c)^2
Limousin (2005):    theta_E = 4 pi (D_LS / D_S) (simga_v(Li) / c)^2
Elíasdóttir (2007): theta_E = 6 pi (D_LS / D_S) (simga_v(El) / c)^2 * r_cut^2 / (r_cut^2 - r_core^2)
"""


class DPIS(MassProfile):
    """
    Dual Pseudo Isothermal Sphere
    """

    _name = "dPIS"
    _params = ['theta_E', 'r_core', 'r_cut', 'center_x', 'center_y']
    _r_min = 0.0001

    def __init__(self, ):
        super(DPIS, self).__init__()

    @functools.partial(jit, static_argnums=(0,))
    def deriv(self, x, y, theta_E, r_core, r_cut, center_x, center_y):
        r_core, r_cut = self._sort_ra_rs(r_core, r_cut)
        x, y = x - center_x, y - center_y
        r2 = x ** 2 + y ** 2  # r2 instead of dividing by r twice
        scale = theta_E * r_cut / (r_cut - r_core)
        alpha_r = scale / r2 * self._f_A20(r2, r_core, r_cut)
        f_x = alpha_r * x
        f_y = alpha_r * y
        return f_x, f_y

    @functools.partial(jit, static_argnums=(0,))
    def _f_A20(self, r2, r_core, r_cut):
        """
        Faster and equiv to equation A20 * r in Eliasdottir (2007), (see Golse PhD)
        """
        return jnp.sqrt(r2 + r_core ** 2) - r_core - jnp.sqrt(r2 + r_cut ** 2) + r_cut

    @functools.partial(jit, static_argnums=(0,))
    def _sort_ra_rs(self, r_core, r_cut):
        """
        sorts Ra and Rs to make sure Rs > Ra
        """
        r_core = jnp.where(r_core < r_cut, r_core, r_cut)
        r_cut = jnp.where(r_core > r_cut, r_core, r_cut)
        r_core = jnp.maximum(self._r_min, r_core)
        r_cut = jnp.where(r_cut > r_core + self._r_min, r_cut, r_cut + self._r_min)
        return r_core, r_cut

    @functools.partial(jit, static_argnums=(0,))
    def hessian(self, x, y, theta_E, r_core, r_cut, center_x, center_y):
        r_core, r_cut = self._sort_ra_rs(r_core, r_cut)
        x, y = x - center_x, y - center_y
        r = jnp.sqrt(x ** 2 + y ** 2)
        r = jnp.maximum(self._r_min, r)
        scale = theta_E * r_cut / (r_cut - r_core)
        gamma = scale / 2 * (
                2 * (1. / (r_core + jnp.sqrt(r_core ** 2 + r ** 2))
                     - 1. / (r_cut + jnp.sqrt(r_cut ** 2 + r ** 2))) -
                (1 / jnp.sqrt(r_core ** 2 + r ** 2) - 1 / jnp.sqrt(r_cut ** 2 + r ** 2)))
        kappa = scale / 2 * (r_core + r_cut) / r_cut * (
                1 / jnp.sqrt(r_core ** 2 + r ** 2) - 1 / jnp.sqrt(r_cut ** 2 + r ** 2))
        sin_imphi = -2 * x * y / r ** 2
        cos_imphi = (y ** 2 - x ** 2) / r ** 2
        gamma1 = cos_imphi * gamma
        gamma2 = sin_imphi * gamma

        f_xx = kappa + gamma1
        f_yy = kappa - gamma1
        f_xy = gamma2
        return f_xx, f_xy, f_xy, f_yy

    @functools.partial(jit, static_argnums=(0,))
    def convergence(self, x, y, theta_E, r_core, r_cut, center_x=0, center_y=0):
        r_core, r_cut = self._sort_ra_rs(r_core, r_cut)
        x, y = x - center_x, y - center_y
        r = jnp.sqrt(x ** 2 + y ** 2)
        r = jnp.maximum(self._r_min, r)
        scale = theta_E * r_cut / (r_cut - r_core)
        kappa = scale / 2 * (r_core + r_cut) / r_cut * (
                1 / jnp.sqrt(r_core ** 2 + r ** 2) - 1 / jnp.sqrt(r_cut ** 2 + r ** 2))
        return kappa


class DPIE(MassProfile):
    _name = "dPIE"
    _params = ['theta_E', 'r_core', 'r_cut', 'center_x', 'center_y', 'e1', 'e2']
    _r_min = 0.0001

    def __init__(self):
        super(DPIE, self).__init__()

    @functools.partial(jit, static_argnums=(0,))
    def deriv(self, x, y, theta_E, r_core, r_cut, e1, e2, center_x=0, center_y=0):
        """
        Same as Lenstool implementation of Kassiola & Kovner, 1993 PIEMD, paragraph 4.1
        but with r_cut = s from Eliasdottir (2007)
        """

        e, q, phi = self._param_conv(e1, e2)
        x, y = x - center_x, y - center_y
        x, y = self._rotate(x, y, phi)
        r_core, r_cut = self._sort_ra_rs(r_core, r_cut)
        scale = theta_E * r_cut / (r_cut - r_core)
        alpha_x, alpha_y = self._complex_deriv_dual(x, y, r_core, r_cut, e, q)
        alpha_x, alpha_y = self._rotate(alpha_x, alpha_y, -phi)
        return scale * alpha_x, scale * alpha_y

    @functools.partial(jit, static_argnums=(0,))
    def hessian(self, x, y, theta_E, r_core, r_cut, e1, e2, center_x=0, center_y=0):
        """
        Same as Lenstool implementation of Kassiola & Kovner, 1993 PIEMD, paragraph 4.1
        but with r_cut = s from Eliasdottir (2007)
        """
        e, q, phi = self._param_conv(e1, e2)
        x, y = x - center_x, y - center_y
        x, y = self._rotate(x, y, phi)
        r_core, r_cut = self._sort_ra_rs(r_core, r_cut)
        scale = theta_E * r_cut / (r_cut - r_core)
        f_xx_core, f_xy_core, f_yy_core = self._complex_hessian_single(x, y, r_core, e, q)
        f_xx_cut, f_xy_cut, f_yy_cut = self._complex_hessian_single(x, y, r_cut, e, q)
        f_xx = scale * (f_xx_core - f_xx_cut)
        f_xy = f_yx = scale * (f_xy_core - f_xy_cut)
        f_yy = scale * (f_yy_core - f_yy_cut)
        f_xx, f_xy, f_yx, f_yy = self._hessian_rotate(f_xx, f_xy, f_yx, f_yy, -phi)
        return f_xx, f_xy, f_yx, f_yy

    @functools.partial(jit, static_argnums=(0,))
    def convergence(self, x, y, theta_E, r_core, r_cut, e1, e2, center_x=0, center_y=0):
        e, q, phi = self._param_conv(e1, e2)
        x, y = x - center_x, y - center_y
        x, y = self._rotate(x, y, phi)
        r_core, r_cut = self._sort_ra_rs(r_core, r_cut)
        scale = theta_E * r_cut / (r_cut - r_core)
        rem2 = x ** 2 / (1. + e) ** 2 + y ** 2 / (1. - e) ** 2
        kappa = scale / 2 * (1 / jnp.sqrt(rem2 + r_core ** 2) - 1 / jnp.sqrt(rem2 + r_cut ** 2))
        return kappa

    @functools.partial(jit, static_argnums=(0,))
    def _rotate(self, x, y, phi):
        cos_phi = jnp.cos(phi)
        sin_phi = jnp.sin(phi)
        return x * cos_phi + y * sin_phi, -x * sin_phi + y * cos_phi

    @functools.partial(jit, static_argnums=(0,))
    def _hessian_rotate(self, f_xx, f_xy, f_yx, f_yy, phi):
        """
         rotation matrix
         R = | cos(t) -sin(t) |
             | sin(t)  cos(t) |

        Hessian matrix
        H = | fxx  fxy |
            | fxy  fyy |

        returns R H R^T

        """
        cos_2phi = jnp.cos(2 * phi)
        sin_2phi = jnp.sin(2 * phi)
        a = 1 / 2 * (f_xx + f_yy)
        b = 1 / 2 * (f_xx - f_yy) * cos_2phi
        c = f_xy * sin_2phi
        d = f_xy * cos_2phi
        e = 1 / 2 * (f_xx - f_yy) * sin_2phi
        f_xx_rot = a + b + c
        f_xy_rot = f_yx_rot = d - e
        f_yy_rot = a - b - c
        return f_xx_rot, f_xy_rot, f_yx_rot, f_yy_rot

    @functools.partial(jit, static_argnums=(0,))
    def _param_conv(self, e1, e2):
        phi = jnp.arctan2(e2, e1) / 2
        e = jnp.minimum(jnp.sqrt(e1 ** 2 + e2 ** 2), 0.9999)
        q = (1 - e) / (1 + e)
        return e, q, phi

    @functools.partial(jit, static_argnums=(0,))
    def _sort_ra_rs(self, r_core, r_cut):
        """
        sorts Ra and Rs to make sure Rs > Ra
        """
        r_core = jnp.where(r_core < r_cut, r_core, r_cut)
        r_cut = jnp.where(r_core > r_cut, r_core, r_cut)
        r_core = jnp.maximum(self._r_min, r_core)
        r_cut = jnp.where(r_cut > r_core + self._r_min, r_cut, r_cut + self._r_min)
        return r_core, r_cut

    @functools.partial(jit, static_argnums=(0,))
    def _complex_deriv_dual(self, x, y, r_core, r_cut, e, q):
        sqe = jnp.sqrt(e)
        rem2 = x ** 2 / (1. + e) ** 2 + y ** 2 / (1. - e) ** 2

        z_frac_re, z_frac_im = self._optimal_complex_divide_double(
            q * x,
            2. * sqe * jnp.sqrt(r_core ** 2 + rem2) - y / q,
            x,
            2. * r_core * sqe - y,
            2. * sqe * jnp.sqrt(r_cut ** 2 + rem2) - y / q,
            2. * r_cut * sqe - y
        )
        z_r_re, z_r_im = self._complex_log(z_frac_re, z_frac_im)
        scale = -0.5 * (1. - e ** 2) / sqe
        # f_x = Re(scale * z_r * i)
        # f_y = Im(scale * z_r * i)
        return - scale * z_r_im, scale * z_r_re

    @functools.partial(jit, static_argnums=(0,))
    def _complex_hessian_single(self, x, y, r_w, e, q):
        """
        I = (f_x + f_y * i)
        with I in Eq 4.1.2 in Kassiola & Kovner
        I = A * ln(u / v)) --> I' = A * (u'/u - v'/v)

        A = scale * i
        u = cx * x + (-cy * y + 2 * sqe * wrem) * i
        v = x + (-y + 2 * r_w * sqe) *i

        du_dx = cx + 2 * sqe * x / (cx * wrem) * i
        du_dy = (-cy + 2 * sqe * y / (cy * wrem)) * i

        dv_dx = 1
        dv_dy = -i

        f_xx = Re(dI_dx)
        f_xy = f_yx = Re(dI_dy) = Im(dI_dx)
        f_yy = Im(dI_dy)

        simplifying we get to:
        """

        sqe = jnp.sqrt(e)
        qinv = 1. / q
        cx = (1. + e) * (1. + e)
        cy = (1. - e) * (1. - e)
        scale = 0.5 * (1. - e ** 2) / sqe
        rem2 = x ** 2 / cx + y ** 2 / cy
        wrem = jnp.sqrt(r_w ** 2 + rem2)

        u2 = q ** 2 * x ** 2 + (2. * sqe * wrem - y * qinv) ** 2  # |u|**2
        v_im = 2. * r_w * sqe - y
        v2 = x ** 2 + v_im ** 2  # |v|**2

        f_xx = scale * (q * (2. * sqe * x ** 2 / cx / wrem - 2. * sqe * wrem + y * qinv) / u2 + v_im / v2)
        f_xy = scale * ((2 * sqe * x * y * q / cy / wrem - x) / u2 + x / v2)
        f_yy = scale * ((2 * sqe * wrem * qinv - y * qinv ** 2 - 4 * e * y / cy +
                         2 * sqe * y ** 2 / cy / wrem * qinv) / u2 - v_im / v2)
        return f_xx, f_xy, f_yy

<<<<<<< HEAD

=======
>>>>>>> 048ba898
    @staticmethod
    @jit
    def _complex_divide(a, b, c, d):  # TODO: check if builtin complex functions are faster
        """
        z = (a + b * i) / (c + d * i)
        """
        z_den_norm2 = c ** 2 + d ** 2
        return (a * c + b * d) / z_den_norm2, (b * c - a * d) / z_den_norm2

    @functools.partial(jit, static_argnums=(0,))
    def _optimal_complex_divide_double(self, a, b, c, d, e, f):
        """
        z = ((a + b * i) / (c + d * i)) / ((a + e * i) / (c + f * i))
          = ((a * c - b * f) + (a * f  + b * c) * i) / ((a * c - d * e) + (a * d + c * e) * i)
        """
        return self._complex_divide(a * c - b * f, a * f + b * c,
                                    a * c - d * e, a * d + c * e)

    @staticmethod
    @jit
    def _complex_log(a, b):
        """
        z = log(a + b * i)
        """
        norm2 = a ** 2 + b ** 2
        z_re = jnp.log(jnp.sqrt(norm2))
        z_im = jnp.arctan2(b, a)
        return z_re, z_im<|MERGE_RESOLUTION|>--- conflicted
+++ resolved
@@ -31,7 +31,7 @@
     _params = ['theta_E', 'r_core', 'r_cut', 'center_x', 'center_y']
     _r_min = 0.0001
 
-    def __init__(self, ):
+    def __init__(self):
         super(DPIS, self).__init__()
 
     @functools.partial(jit, static_argnums=(0,))
@@ -118,7 +118,7 @@
         x, y = self._rotate(x, y, phi)
         r_core, r_cut = self._sort_ra_rs(r_core, r_cut)
         scale = theta_E * r_cut / (r_cut - r_core)
-        alpha_x, alpha_y = self._complex_deriv_dual(x, y, r_core, r_cut, e, q)
+        alpha_x, alpha_y = self.complex_deriv_dual(x, y, r_core, r_cut, e, q)
         alpha_x, alpha_y = self._rotate(alpha_x, alpha_y, -phi)
         return scale * alpha_x, scale * alpha_y
 
@@ -133,8 +133,8 @@
         x, y = self._rotate(x, y, phi)
         r_core, r_cut = self._sort_ra_rs(r_core, r_cut)
         scale = theta_E * r_cut / (r_cut - r_core)
-        f_xx_core, f_xy_core, f_yy_core = self._complex_hessian_single(x, y, r_core, e, q)
-        f_xx_cut, f_xy_cut, f_yy_cut = self._complex_hessian_single(x, y, r_cut, e, q)
+        f_xx_core, f_xy_core, f_yy_core = self.complex_hessian_single(x, y, r_core, e, q)
+        f_xx_cut, f_xy_cut, f_yy_cut = self.complex_hessian_single(x, y, r_cut, e, q)
         f_xx = scale * (f_xx_core - f_xx_cut)
         f_xy = f_yx = scale * (f_xy_core - f_xy_cut)
         f_yy = scale * (f_yy_core - f_yy_cut)
@@ -203,95 +203,102 @@
         return r_core, r_cut
 
     @functools.partial(jit, static_argnums=(0,))
-    def _complex_deriv_dual(self, x, y, r_core, r_cut, e, q):
+    def complex_deriv_dual(self, x, y, r_core, r_cut, e, q):
         sqe = jnp.sqrt(e)
         rem2 = x ** 2 / (1. + e) ** 2 + y ** 2 / (1. - e) ** 2
 
-        z_frac_re, z_frac_im = self._optimal_complex_divide_double(
-            q * x,
-            2. * sqe * jnp.sqrt(r_core ** 2 + rem2) - y / q,
-            x,
-            2. * r_core * sqe - y,
-            2. * sqe * jnp.sqrt(r_cut ** 2 + rem2) - y / q,
-            2. * r_cut * sqe - y
-        )
-        z_r_re, z_r_im = self._complex_log(z_frac_re, z_frac_im)
-        scale = -0.5 * (1. - e ** 2) / sqe
-        # f_x = Re(scale * z_r * i)
-        # f_y = Im(scale * z_r * i)
-        return - scale * z_r_im, scale * z_r_re
-
-    @functools.partial(jit, static_argnums=(0,))
-    def _complex_hessian_single(self, x, y, r_w, e, q):
-        """
-        I = (f_x + f_y * i)
-        with I in Eq 4.1.2 in Kassiola & Kovner
-        I = A * ln(u / v)) --> I' = A * (u'/u - v'/v)
-
-        A = scale * i
-        u = cx * x + (-cy * y + 2 * sqe * wrem) * i
-        v = x + (-y + 2 * r_w * sqe) *i
-
-        du_dx = cx + 2 * sqe * x / (cx * wrem) * i
-        du_dy = (-cy + 2 * sqe * y / (cy * wrem)) * i
-
-        dv_dx = 1
-        dv_dy = -i
-
-        f_xx = Re(dI_dx)
-        f_xy = f_yx = Re(dI_dy) = Im(dI_dx)
-        f_yy = Im(dI_dy)
-
-        simplifying we get to:
-        """
-
+        zci_re = 0
+        zci_im = -0.5 * (1. - e ** 2) / sqe
+
+        # r_core: zsi_rc = (a + bi)/(c + di)
+        znum_rc_re = q * x  # a
+        znum_rc_im = 2. * sqe * jnp.sqrt(r_core ** 2 + rem2) - y / q  # b
+        zden_rc_re = x  # c
+        zden_rc_im = 2. * r_core * sqe - y  # d
+
+        # r_cut: zsi_rcut = (a + ei)/(c + fi)
+        # znum_rcut_re = znum_rc_re  # a
+        znum_rcut_im = 2. * sqe * jnp.sqrt(r_cut ** 2 + rem2) - y / q  # e
+        # zden_rcut_re = zden_rc_re  # c
+        zden_rcut_im = 2. * r_cut * sqe - y  # f
+
+        """
+        compute the ratio zis_rc / zis_rcut:
+        zis_rc / zis_rcut = (znum_rc / zden_rc) / (znum_rcut / zden_rcut)
+        zis_rc / zis_rcut = ((a + b * I) / (c + d * I)) / ((a + e * I) / (c + f * I));
+        zis_rc / zis_rcut = (a * c + a * f * I + b * c * I - b * f) / (a * c + a * d * I + c * e * I - d * e);
+        zis_rc / zis_rcut = (aa + bb * I) / (cc + dd * I)
+        znum_rc = a + b * I
+        zden_rc = c + d * I
+        znum_rcut = a + e * I
+        zden_rcut = c + f * I
+        aa = (a * c - b * f);
+        bb = (a * f + b * c);
+        cc = (a * c - d * e);
+        dd = (a * d + c * e);
+        """
+        aa = (znum_rc_re * zden_rc_re - znum_rc_im * zden_rcut_im)
+        bb = (znum_rc_re * zden_rcut_im + znum_rc_im * zden_rc_re)
+        cc = (znum_rc_re * zden_rc_re - zden_rc_im * znum_rcut_im)
+        dd = (znum_rc_re * zden_rc_im + zden_rc_re * znum_rcut_im)
+
+        # zis_rc / zis_rcut = ((aa * cc + bb * dd) / norm) + ((bb * cc - aa * dd) / norm) * I
+        # zis_rc / zis_rcut = aaa + bbb * I
+        norm = (cc ** 2 + dd ** 2)
+        aaa = (aa * cc + bb * dd) / norm
+        bbb = (bb * cc - aa * dd) / norm
+
+        # compute the zr = log(zis_rc / zis_rcut) = log(aaa + bbb * I)
+        norm2 = aaa ** 2 + bbb ** 2
+        zr_re = jnp.log(jnp.sqrt(norm2))
+        zr_im = jnp.arctan2(bbb, aaa)
+
+        # now compute final result: zres = zci * log(zr)
+        zres_re = zci_re * zr_re - zci_im * zr_im
+        zres_im = zci_im * zr_re + zci_re * zr_im
+        return zres_re, zres_im
+
+    @functools.partial(jit, static_argnums=(0,))
+    def complex_hessian_single(self, x, y, r_w, e, q):
         sqe = jnp.sqrt(e)
         qinv = 1. / q
-        cx = (1. + e) * (1. + e)
-        cy = (1. - e) * (1. - e)
-        scale = 0.5 * (1. - e ** 2) / sqe
-        rem2 = x ** 2 / cx + y ** 2 / cy
-        wrem = jnp.sqrt(r_w ** 2 + rem2)
-
-        u2 = q ** 2 * x ** 2 + (2. * sqe * wrem - y * qinv) ** 2  # |u|**2
-        v_im = 2. * r_w * sqe - y
-        v2 = x ** 2 + v_im ** 2  # |v|**2
-
-        f_xx = scale * (q * (2. * sqe * x ** 2 / cx / wrem - 2. * sqe * wrem + y * qinv) / u2 + v_im / v2)
-        f_xy = scale * ((2 * sqe * x * y * q / cy / wrem - x) / u2 + x / v2)
-        f_yy = scale * ((2 * sqe * wrem * qinv - y * qinv ** 2 - 4 * e * y / cy +
-                         2 * sqe * y ** 2 / cy / wrem * qinv) / u2 - v_im / v2)
-        return f_xx, f_xy, f_yy
-
-<<<<<<< HEAD
-
-=======
->>>>>>> 048ba898
-    @staticmethod
-    @jit
-    def _complex_divide(a, b, c, d):  # TODO: check if builtin complex functions are faster
-        """
-        z = (a + b * i) / (c + d * i)
-        """
-        z_den_norm2 = c ** 2 + d ** 2
-        return (a * c + b * d) / z_den_norm2, (b * c - a * d) / z_den_norm2
-
-    @functools.partial(jit, static_argnums=(0,))
-    def _optimal_complex_divide_double(self, a, b, c, d, e, f):
-        """
-        z = ((a + b * i) / (c + d * i)) / ((a + e * i) / (c + f * i))
-          = ((a * c - b * f) + (a * f  + b * c) * i) / ((a * c - d * e) + (a * d + c * e) * i)
-        """
-        return self._complex_divide(a * c - b * f, a * f + b * c,
-                                    a * c - d * e, a * d + c * e)
-
-    @staticmethod
-    @jit
-    def _complex_log(a, b):
-        """
-        z = log(a + b * i)
-        """
-        norm2 = a ** 2 + b ** 2
-        z_re = jnp.log(jnp.sqrt(norm2))
-        z_im = jnp.arctan2(b, a)
-        return z_re, z_im+        cxro = (1. + e) * (1. + e)  # rem ^ 2 = x ^ 2 / (1 + e ^ 2) + y ^ 2 / (1 - e ^ 2) Eq 2.3.6
+        cyro = (1. - e) * (1. - e)
+        ci = 0.5 * (1. - e ** 2) / sqe
+        wrem = jnp.sqrt(
+            r_w ** 2 + x ** 2 / cxro + y ** 2 / cyro)  # wrem ^ 2 = r_w ^ 2 + rem ^ 2 with r_w core radius
+        """
+        zden = cpx(x, (2. * r_w * sqe - y)) # denominator
+        znum = cpx(q * x, (2. * sqe * wrem - y / q)) # numerator
+
+        zdidx = acpx(dcpx(cpx(2. * ci * sqe * x / cxro / wrem, -q * ci), znum),
+                     dcpx(cpx(0., ci), zden)) # dI / dx
+        with I in Eq 4.1.2
+        zdidy = acpx(dcpx(cpx(-ci / q + 2. * ci * sqe * y / cyro / wrem, 0.), znum),
+                     dcpx(cpx(ci, 0.), zden)) # dI / dy
+        with I in Eq 4.1.2
+        # in Eq
+        4.1
+        .2
+        I = A * ln(u / v)) == > dI / dx = A * (u'/u-1/v) because v'=1
+        res.a = b0 * zdidx.re
+        res.b = res.d = b0 * (zdidy.re + zdidx.im) / 2.
+        res.c = b0 * zdidy.im
+        """
+        den1 = 2. * sqe * wrem - y * qinv
+        den1 = q ** 2 * x ** 2 + den1 ** 2
+        num2 = 2. * r_w * sqe - y
+        den2 = x ** 2 + num2 ** 2
+
+        didxre = ci * (q * (2. * sqe * x ** 2 / cxro / wrem - 2. * sqe * wrem + y * qinv) / den1 + num2 / den2)
+
+        # didxim = ci * ((2 * sqe * x * y * qinv / cxro / wrem - q * q * x - 4 * e * x / cxro) / den1 + x / den2)
+        didyre = ci * ((2 * sqe * x * y * q / cyro / wrem - x) / den1 + x / den2)
+
+        didyim = ci * ((2 * sqe * wrem * qinv - y * qinv ** 2 - 4 * e * y / cyro +
+                        2 * sqe * y ** 2 / cyro / wrem * qinv) / den1 - num2 / den2)
+
+        f_xx = didxre
+        f_xy = didyre  # (didyre + didxim) / 2.
+        f_yy = didyim
+        return f_xx, f_xy, f_yy