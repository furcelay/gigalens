--- conflicted
+++ resolved
@@ -120,7 +120,6 @@
         f_yx *= deflection_ratio
         f_yy *= deflection_ratio
         det_A = (1 - f_xx) * (1 - f_yy) - f_xy * f_yx
-
         return 1. / det_A  # attention, if dividing by zero
 
     @tf.function
@@ -153,16 +152,6 @@
 
     @tf.function
     def simulate(self, params, no_deflection=False):
-<<<<<<< HEAD
-        params = self.include_constants(params)
-        lens_params = params['lens_mass']
-        lens_light_params = params['lens_light']
-        source_light_params = params['source_light']
-
-        beta_x, beta_y = self.beta(self.img_X, self.img_Y, lens_params)
-        if no_deflection:
-            beta_x, beta_y = self.img_X, self.img_Y
-=======
         if 'lens_mass' in params:
             lens_params = params['lens_mass']
         else:
@@ -175,7 +164,6 @@
             source_light_params = params['source_light']
         else:
             source_light_params = [{} for _ in self.phys_model.source_light]
->>>>>>> f048426c
 
         img = tf.zeros((self.wcs.n_x * self.supersample, self.wcs.n_y * self.supersample, self.bs))
 
@@ -192,13 +180,8 @@
         # deflected source light, considering redshift
         for lightModel, p, c in zip(self.phys_model.source_light,
                                     source_light_params, self.phys_model.source_light_constants):
-<<<<<<< HEAD
-
-            deflect_rat = p.pop('deflection_ratio')  # TODO: check if this is safe
-=======
             pc = (p | c)
             deflect_rat = pc.pop('deflection_ratio')
->>>>>>> f048426c
             if no_deflection:
                 beta_x, beta_y = self.img_X, self.img_Y
             else:
@@ -206,11 +189,7 @@
 
             img = tf.tensor_scatter_nd_add(img,
                                            self.region,
-<<<<<<< HEAD
-                                           lightModel.light(beta_x, beta_y, **p, **c))
-=======
                                            lightModel.light(beta_x, beta_y, **pc))
->>>>>>> f048426c
 
         img = tf.where(tf.math.is_nan(img), tf.zeros_like(img), img)
         img = tf.transpose(img, (2, 0, 1))  # batch size, height, width
@@ -240,10 +219,18 @@
             return_coeffs=False,
             no_deflection=False,
     ):
-        params = self.include_constants(params)
-        lens_params = params['lens_mass']
-        lens_light_params = params['lens_light']
-        source_light_params = params['source_light']
+        if 'lens_mass' in params:
+            lens_params = params['lens_mass']
+        else:
+            lens_params = [{} for _ in self.phys_model.lenses]
+        if 'lens_light' in params:
+            lens_light_params = params['lens_light']
+        else:
+            lens_light_params = [{} for _ in self.phys_model.lens_light]
+        if 'source_light' in params:
+            source_light_params = params['source_light']
+        else:
+            source_light_params = [{} for _ in self.phys_model.source_light]
 
         beta_x, beta_y = self.beta(self.img_X, self.img_Y, lens_params)
         if no_deflection:
@@ -371,10 +358,6 @@
         return tf.squeeze(ret) * self.conversion_factor
 
     def simulate_images(self, params):
-<<<<<<< HEAD
-        lens_params = params['lens_mass']
-        source_light_params = params['source_light']
-=======
         if 'lens_mass' in params:
             lens_params = params['lens_mass']
         else:
@@ -383,18 +366,12 @@
             source_light_params = params['source_light']
         else:
             source_light_params = [{} for _ in self.phys_model.source_light]
->>>>>>> f048426c
-
-        beta_x, beta_y = self.beta(self.img_X, self.img_Y, lens_params)
-
+
+        # deflection
+        f_x, f_y = self.alpha(self.img_X, self.img_Y, lens_params)
+
+        # deflected source light, considering redshift
         img = tf.zeros((self.wcs.n_x * self.supersample, self.wcs.n_y * self.supersample, self.bs))
-<<<<<<< HEAD
-        for lightModel, p, c in zip(self.phys_model.source_light, source_light_params,
-                                    self.phys_model.source_light_constants):
-            img = tf.tensor_scatter_nd_add(img,
-                                           self.region,
-                                           lightModel.light(beta_x, beta_y, **p, **c))
-=======
         for lightModel, p, c in zip(self.phys_model.source_light,
                                     source_light_params, self.phys_model.source_light_constants):
             pc = (p | c)
@@ -404,7 +381,6 @@
             img = tf.tensor_scatter_nd_add(img,
                                            self.region,
                                            lightModel.light(beta_x, beta_y, **pc))
->>>>>>> f048426c
 
         img = tf.where(tf.math.is_nan(img), tf.zeros_like(img), img)
         img = tf.transpose(img, (2, 0, 1))  # batch size, height, width
