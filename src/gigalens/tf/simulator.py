from typing import List, Dict

import numpy as np
import tensorflow as tf
from lenstronomy.Util.kernel_util import subgrid_kernel

import gigalens.tf.model
import gigalens.simulator


# TODO: no need for batched grid

class LensSimulator(gigalens.simulator.LensSimulatorInterface):
    def __init__(
            self,
<<<<<<< HEAD
            phys_model:  gigalens.model.PhysicalModelBase,
=======
            phys_model: gigalens.tf.model.PhysicalModel,
>>>>>>> 5a31de9b
            sim_config: gigalens.simulator.SimulatorConfig,
            bs: int,
    ):
        super(LensSimulator, self).__init__(phys_model, sim_config, bs)
        self.supersample = int(sim_config.supersample)
        self.transform_pix2angle = (
            tf.eye(2) * sim_config.delta_pix
            if sim_config.transform_pix2angle is None
            else sim_config.transform_pix2angle
        )
        self.conversion_factor = tf.constant(
            tf.linalg.det(self.transform_pix2angle), dtype=tf.float32
        )
        self.transform_pix2angle = tf.constant(
            self.transform_pix2angle, dtype=tf.float32
        ) / float(self.supersample)

        if sim_config.pix_region is None:
            region = np.ones((self.wcs.n_x * self.supersample, self.wcs.n_y * self.supersample), dtype=bool)
            img_region = np.ones((self.wcs.n_x, self.wcs.n_y))
        else:
            img_region = sim_config.pix_region
            region = np.repeat(img_region, self.supersample, axis=0).reshape(self.wcs.n_x * self.supersample,
                                                                             self.wcs.n_y)
            region = np.repeat(region, self.supersample, axis=1).reshape(self.wcs.n_x * self.supersample,
                                                                         self.wcs.n_y * self.supersample)
        self.region = tf.constant(tf.where(region))
        self.img_region = tf.constant(img_region.astype(np.float32))
        img_X, img_Y = self.wcs.pix2angle(self.region[:, 1], self.region[:, 0])
        self.img_X = tf.constant(
            tf.repeat(img_X[..., tf.newaxis], [bs], axis=-1), dtype=tf.float32
        )
        self.img_Y = tf.constant(
            tf.repeat(img_Y[..., tf.newaxis], [bs], axis=-1), dtype=tf.float32
        )

        self.bs = tf.constant(bs)

        self.numPix = tf.constant(sim_config.num_pix)
        self.bs = tf.constant(bs)
        self.depth = tf.constant(
            len(self.phys_model.lens_light) + len(self.phys_model.source_light)
        )
        self.kernel = None
        self.flat_kernel = None
        if sim_config.kernel is not None:
            kernel = subgrid_kernel(
                sim_config.kernel, sim_config.supersample, odd=True
            )[::-1, ::-1, tf.newaxis, tf.newaxis]
            self.kernel = tf.constant(
                tf.cast(tf.repeat(kernel, self.depth, axis=2), tf.float32),
                dtype=tf.float32,
            )
            self.flat_kernel = tf.constant(kernel, dtype=tf.float32)

    @tf.function
    def alpha(self, x, y, lens_params: List[Dict]):
        f_x, f_y = tf.zeros_like(x), tf.zeros_like(y)
        for lens, p, c in zip(self.phys_model.lenses, lens_params, self.phys_model.lenses_constants):
            f_xi, f_yi = lens.deriv(x, y, **p, **c)
            f_x += f_xi
            f_y += f_yi
        return f_x, f_y

    @tf.function
    def beta(self, x, y, lens_params: List[Dict], deflection_ratio=1.):
        f_x, f_y = self.alpha(x, y, lens_params)
        beta_x, beta_y = x - deflection_ratio * f_x, y - deflection_ratio * f_y
        return beta_x, beta_y

    @tf.function
    def points_beta_barycentre(self,
                               x,
                               y,
                               params):
        source_params = params['source_light']
        beta_points = []
        beta_barycentre = []
        for x_i, y_i, sp in zip(x, y, source_params, self.phys_model.distance_constants):
            deflect_rat = sp['deflection_ratio']
            beta_points_i = tf.stack(self.beta(x_i, y_i, params['lens_mass'], deflect_rat), axis=0)
            beta_points_i = tf.transpose(beta_points_i, (2, 0, 1))  # batch size, xy, images
            beta_barycentre_i = tf.math.reduce_mean(beta_points_i, axis=2, keepdims=True)
            beta_points.append(beta_points_i)
            beta_barycentre.append(beta_barycentre_i)
        return beta_points, beta_barycentre

    @tf.function
    def hessian(self, x, y, lens_params: List[Dict]):
        f_xx, f_xy, f_yx, f_yy = tf.zeros_like(x), tf.zeros_like(x), tf.zeros_like(x), tf.zeros_like(x)
        for lens, p, c in zip(self.phys_model.lenses, lens_params, self.phys_model.lenses_constants):
            f_xx_i, f_xy_i, f_yx_i, f_yy_i = lens.hessian(x, y, **p, **c)
            f_xx += f_xx_i
            f_xy += f_xy_i
            f_yx += f_yx_i
            f_yy += f_yy_i
        return f_xx, f_xy, f_yx, f_yy

    @tf.function
    def magnification(self, x, y, lens_params: List[Dict], deflection_ratio=1.):
        f_xx, f_xy, f_yx, f_yy = self.hessian(x, y, lens_params)
        f_xx *= deflection_ratio
        f_xy *= deflection_ratio
        f_yx *= deflection_ratio
        f_yy *= deflection_ratio
        det_A = (1 - f_xx) * (1 - f_yy) - f_xy * f_yx
        return 1. / det_A  # attention, if dividing by zero

    @tf.function
    def points_magnification(self,
                             x,
                             y,
                             params):
        source_params = params['source_light']
        magnifications = []
        for x_i, y_i, sp in zip(x, y, source_params, self.phys_model.distance_constants):
            deflect_rat = sp['deflection_ratio']
            magnifications.append(self.magnification(x_i, y_i, params['lens_mass'], deflect_rat))
        return magnifications

    @tf.function
    def convergence(self, x, y, lens_params: List[Dict]):
        kappa = tf.zeros_like(x)
        for lens, p, c in zip(self.phys_model.lenses, lens_params, self.phys_model.lenses_constants):
            kappa += lens.convergence(x, y, **p, **c)
        return kappa

    @tf.function
    def shear(self, x, y, lens_params: List[Dict]):
        gamma1, gamma2 = tf.zeros_like(x), tf.zeros_like(x)
        for lens, p, c in zip(self.phys_model.lenses, lens_params, self.phys_model.lenses_constants):
            g1, g2 = lens.shear(x, y, **p, **c)
            gamma1 += g1
            gamma2 += g2
        return gamma1, gamma2

    @tf.function
    def simulate(self, params, no_deflection=False):
        if 'lens_mass' in params:
            lens_params = params['lens_mass']
        else:
            lens_params = [{} for _ in self.phys_model.lenses]
        if 'lens_light' in params:
            lens_light_params = params['lens_light']
        else:
            lens_light_params = [{} for _ in self.phys_model.lens_light]
        if 'source_light' in params:
            source_light_params = params['source_light']
        else:
            source_light_params = [{} for _ in self.phys_model.source_light]
        if 'source_distance' in params:
            source_distance = params['source_distance']
        else:
            source_distance = [{} for _ in self.phys_model.source_light]

        img = tf.zeros((self.wcs.n_x * self.supersample, self.wcs.n_y * self.supersample, self.bs))

        # lens light
        for lightModel, p, c in zip(self.phys_model.lens_light, lens_light_params,
                                    self.phys_model.lens_light_constants):
            img = tf.tensor_scatter_nd_add(img,
                                           self.region,
                                           lightModel.light(self.img_X, self.img_Y, **p, **c))

        # deflection
        f_x, f_y = self.alpha(self.img_X, self.img_Y, lens_params)

        # deflected source light, considering redshift
        for lightModel, lp, lc in zip(self.phys_model.source_light,
                                      source_light_params, self.phys_model.source_light_constants):

            deflect_rat = lp.pop('deflection_ratio')  # TODO: check if this is safe
            if no_deflection:
                beta_x, beta_y = self.img_X, self.img_Y
            else:
                beta_x, beta_y = self.img_X - deflect_rat * f_x, self.img_Y - deflect_rat * f_y

            img = tf.tensor_scatter_nd_add(img,
                                           self.region,
                                           lightModel.light(beta_x, beta_y, **lp, **lc))

        img = tf.where(tf.math.is_nan(img), tf.zeros_like(img), img)
        img = tf.transpose(img, (2, 0, 1))  # batch size, height, width
        ret = (
            img[..., tf.newaxis]
            if self.kernel is None
            else tf.nn.conv2d(
                img[..., tf.newaxis], self.flat_kernel, padding="SAME", strides=1
            )
        )
        ret = (
            tf.nn.avg_pool2d(
                ret, ksize=self.supersample, strides=self.supersample, padding="SAME"
            )
            if self.supersample != 1
            else ret
        )
        return tf.squeeze(ret) * self.conversion_factor

    @tf.function
    def lstsq_simulate(
            self,
            params,
            observed_image,
            err_map,
            return_stacked=False,
            return_coeffs=False,
            no_deflection=False,
    ):
        if 'lens_mass' in params:
            lens_params = params['lens_mass']
        else:
            lens_params = [{} for _ in self.phys_model.lenses]
        if 'lens_light' in params:
            lens_light_params = params['lens_light']
        else:
            lens_light_params = [{} for _ in self.phys_model.lens_light]
        if 'source_light' in params:
            source_light_params = params['source_light']
        else:
            source_light_params = [{} for _ in self.phys_model.source_light]

        beta_x, beta_y = self.beta(self.img_X, self.img_Y, lens_params)
        if no_deflection:
            beta_x, beta_y = self.img_X, self.img_Y
        img = tf.zeros((0, self.wcs.n_x, self.wcs.n_y, self.bs))
        for lightModel, p in zip(self.phys_model.lens_light, lens_light_params):
            img = tf.concat(
                (img,
                 tf.scatter_nd(self.region,
                               lightModel.light(self.img_X, self.img_Y, **p)[tf.newaxis, ...],
                               img.shape)),
                axis=0,
            )
        for lightModel, p in zip(self.phys_model.source_light, source_light_params):
            img = tf.concat(
                (img,
                 tf.scatter_nd(self.region,
                               lightModel.light(beta_x, beta_y, **p)[tf.newaxis, ...],
                               img.shape)),
            )
        img = tf.where(tf.math.is_nan(img), tf.zeros_like(img), img)
        img = tf.transpose(
            img, (3, 1, 2, 0)
        )  # batch size, height, width, number of light components
        img = tf.reshape(
            img,
            (
                self.bs,
                self.numPix * self.supersample,
                self.numPix * self.supersample,
                self.depth,
            ),
        )

        img = (
            tf.nn.depthwise_conv2d(
                img, self.kernel, padding="SAME", strides=[1, 1, 1, 1]
            )
            if self.kernel is not None
            else img
        )
        ret = (
            tf.nn.avg_pool2d(
                img, ksize=self.supersample, strides=self.supersample, padding="SAME"
            )
            if self.supersample != 1
            else img
        )
        ret = tf.where(tf.math.is_nan(ret), tf.zeros_like(ret), ret)

        if return_stacked:
            return ret
        W = (1 / err_map)[..., tf.newaxis]
        Y = tf.reshape(tf.cast(observed_image, tf.float32) * tf.squeeze(W), (1, -1, 1))
        X = tf.reshape((ret * W), (self.bs, -1, self.depth))
        Xt = tf.transpose(X, (0, 2, 1))
        coeffs = (tf.linalg.pinv(Xt @ X, rcond=1e-6) @ Xt @ Y)[..., 0]
        if return_coeffs:
            return coeffs
        ret = tf.reduce_sum(ret * coeffs[:, tf.newaxis, tf.newaxis, :], axis=-1)
        return tf.squeeze(ret)

    @tf.function
    def simulate_source(self, params):
        source_light_params = params['source_light']

        img = tf.zeros((self.wcs.n_x * self.supersample, self.wcs.n_y * self.supersample, self.bs))
        for lightModel, p, c in zip(self.phys_model.source_light, source_light_params,
                                    self.phys_model.source_light_constants):
            img = tf.tensor_scatter_nd_add(img,
                                           self.region,
                                           lightModel.light(self.img_X, self.img_Y, **p, **c))

        img = tf.where(tf.math.is_nan(img), tf.zeros_like(img), img)
        img = tf.transpose(img, (2, 0, 1))  # batch size, height, width
        ret = (
            img[..., tf.newaxis]
            if self.kernel is None
            else tf.nn.conv2d(
                img[..., tf.newaxis], self.flat_kernel, padding="SAME", strides=1
            )
        )
        ret = (
            tf.nn.avg_pool2d(
                ret, ksize=self.supersample, strides=self.supersample, padding="SAME"
            )
            if self.supersample != 1
            else ret
        )
        return tf.squeeze(ret) * self.conversion_factor

    def simulate_lens_light(self, params):
        lens_light_params = params['lens_light']

        img = tf.zeros((self.wcs.n_x * self.supersample, self.wcs.n_y * self.supersample, self.bs))
        for lightModel, p, c in zip(self.phys_model.lens_light, lens_light_params,
                                    self.phys_model.lens_light_constants):
            img = tf.tensor_scatter_nd_add(img,
                                           self.region,
                                           lightModel.light(self.img_X, self.img_Y, **p, **c))

        img = tf.where(tf.math.is_nan(img), tf.zeros_like(img), img)
        img = tf.transpose(img, (2, 0, 1))  # batch size, height, width
        ret = (
            img[..., tf.newaxis]
            if self.kernel is None
            else tf.nn.conv2d(
                img[..., tf.newaxis], self.flat_kernel, padding="SAME", strides=1
            )
        )
        ret = (
            tf.nn.avg_pool2d(
                ret, ksize=self.supersample, strides=self.supersample, padding="SAME"
            )
            if self.supersample != 1
            else ret
        )
        return tf.squeeze(ret) * self.conversion_factor

    def simulate_images(self, params):
        lens_params = params['lens_mass']
        source_light_params = params['source_light']
        if 'eff_distance' in params:
            eff_distance = params['eff_distance']
        else:
            eff_distance = [{} for _ in self.phys_model.source_light]

        # deflection
        f_x, f_y = self.alpha(self.img_X, self.img_Y, lens_params)

        # deflected source light, considering redshift
        img = tf.zeros((self.wcs.n_x * self.supersample, self.wcs.n_y * self.supersample, self.bs))
        for lightModel, lp, lc, dp, dc in zip(self.phys_model.source_light,
                                              source_light_params, self.phys_model.source_light_constants,
                                              eff_distance, self.phys_model.distance_constants):
            eff_d = (dp | dc).get('eff_distance', tf.constant(1.))
            plane_conv = eff_d / self.phys_model.distance_reference

            beta_x, beta_y = self.img_X - plane_conv * f_x, self.img_Y - plane_conv * f_y

            img = tf.tensor_scatter_nd_add(img,
                                           self.region,
                                           lightModel.light(beta_x, beta_y, **lp, **lc))

        img = tf.where(tf.math.is_nan(img), tf.zeros_like(img), img)
        img = tf.transpose(img, (2, 0, 1))  # batch size, height, width
        ret = (
            img[..., tf.newaxis]
            if self.kernel is None
            else tf.nn.conv2d(
                img[..., tf.newaxis], self.flat_kernel, padding="SAME", strides=1
            )
        )
        ret = (
            tf.nn.avg_pool2d(
                ret, ksize=self.supersample, strides=self.supersample, padding="SAME"
            )
            if self.supersample != 1
            else ret
        )
        return tf.squeeze(ret) * self.conversion_factor<|MERGE_RESOLUTION|>--- conflicted
+++ resolved
@@ -13,11 +13,7 @@
 class LensSimulator(gigalens.simulator.LensSimulatorInterface):
     def __init__(
             self,
-<<<<<<< HEAD
-            phys_model:  gigalens.model.PhysicalModelBase,
-=======
             phys_model: gigalens.tf.model.PhysicalModel,
->>>>>>> 5a31de9b
             sim_config: gigalens.simulator.SimulatorConfig,
             bs: int,
     ):
