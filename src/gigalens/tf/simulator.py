from typing import List, Dict

import numpy as np
import tensorflow as tf
from lenstronomy.Util.kernel_util import subgrid_kernel

<<<<<<< HEAD
import gigalens.model
=======
import gigalens.tf.physical_model
>>>>>>> bdf2d87b
import gigalens.simulator


# TODO: no need for batched grid

class LensSimulator(gigalens.simulator.LensSimulatorInterface):
    def __init__(
            self,
<<<<<<< HEAD
            phys_model: gigalens.model.PhysicalModelBase,
=======
            phys_model: gigalens.tf.physical_model.PhysicalModel,
>>>>>>> bdf2d87b
            sim_config: gigalens.simulator.SimulatorConfig,
            bs: int,
    ):
        super(LensSimulator, self).__init__(phys_model, sim_config, bs)
        self.supersample = int(sim_config.supersample)
        self.transform_pix2angle = (
            tf.eye(2) * sim_config.delta_pix
            if sim_config.transform_pix2angle is None
            else sim_config.transform_pix2angle
        )
        self.conversion_factor = tf.constant(
            tf.linalg.det(self.transform_pix2angle), dtype=tf.float32
        )
        self.transform_pix2angle = tf.constant(
            self.transform_pix2angle, dtype=tf.float32
        ) / float(self.supersample)

        if sim_config.pix_region is None:
            region = np.ones((self.wcs.n_x * self.supersample, self.wcs.n_y * self.supersample), dtype=bool)
            img_region = np.ones((self.wcs.n_x, self.wcs.n_y))
        else:
            img_region = sim_config.pix_region
            region = np.repeat(img_region, self.supersample, axis=0).reshape(self.wcs.n_x * self.supersample,
                                                                             self.wcs.n_y)
            region = np.repeat(region, self.supersample, axis=1).reshape(self.wcs.n_x * self.supersample,
                                                                         self.wcs.n_y * self.supersample)
        self.region = tf.constant(tf.where(region))
        self.img_region = tf.constant(img_region.astype(np.float32))
        img_X, img_Y = self.wcs.pix2angle(self.region[:, 1], self.region[:, 0])
        self.img_X = tf.constant(
            tf.repeat(img_X[..., tf.newaxis], [bs], axis=-1), dtype=tf.float32
        )
        self.img_Y = tf.constant(
            tf.repeat(img_Y[..., tf.newaxis], [bs], axis=-1), dtype=tf.float32
        )

        self.bs = tf.constant(bs)

        self.numPix = tf.constant(sim_config.num_pix)
        self.bs = tf.constant(bs)
        self.depth = tf.constant(
            len(self.phys_model.lens_light) + len(self.phys_model.source_light)
        )
        self.kernel = None
        self.flat_kernel = None
        if sim_config.kernel is not None:
            kernel = subgrid_kernel(
                sim_config.kernel, sim_config.supersample, odd=True
            )[::-1, ::-1, tf.newaxis, tf.newaxis]
            self.kernel = tf.constant(
                tf.cast(tf.repeat(kernel, self.depth, axis=2), tf.float32),
                dtype=tf.float32,
            )
            self.flat_kernel = tf.constant(kernel, dtype=tf.float32)

    @tf.function
<<<<<<< HEAD
    def alpha(self, x, y, lens_params: List[Dict]):
        f_x, f_y = tf.zeros_like(x), tf.zeros_like(y)
        for lens, p, c in zip(self.phys_model.lenses, lens_params, self.phys_model.lenses_constants):
=======
    def beta(self, x, y, lens_params: Dict[str, Dict]):
        lens_constants = self.phys_model.constants.get('lens_mass', {})
        beta_x, beta_y = x, y
        for i, lens in enumerate(self.phys_model.lenses):
            p = lens_params.get(str(i), {})
            c = lens_constants.get(str(i), {})
>>>>>>> bdf2d87b
            f_xi, f_yi = lens.deriv(x, y, **p, **c)
            f_x += f_xi
            f_y += f_yi
        return f_x, f_y

    @tf.function
    def beta(self, x, y, lens_params: List[Dict], deflection_ratio=1.):
        f_x, f_y = self.alpha(x, y, lens_params)
        beta_x, beta_y = x - deflection_ratio * f_x, y - deflection_ratio * f_y
        return beta_x, beta_y

    @tf.function
<<<<<<< HEAD
    def points_beta_barycentre(self,
                               x,
                               y,
                               params):
        source_params = params['source_light']
        beta_points = []
        beta_barycentre = []
        for x_i, y_i, sp in zip(x, y, source_params):
            deflect_rat = sp['deflection_ratio']
            beta_points_i = tf.stack(self.beta(x_i, y_i, params['lens_mass'], deflect_rat), axis=0)
            beta_points_i = tf.transpose(beta_points_i, (2, 0, 1))  # batch size, xy, images
            beta_barycentre_i = tf.math.reduce_mean(beta_points_i, axis=2, keepdims=True)
            beta_points.append(beta_points_i)
            beta_barycentre.append(beta_barycentre_i)
        return beta_points, beta_barycentre

    @tf.function
    def hessian(self, x, y, lens_params: List[Dict]):
=======
    def magnification(self, x, y, lens_params: Dict[str, Dict]):
        lens_constants = self.phys_model.constants.get('lens_mass', {})
>>>>>>> bdf2d87b
        f_xx, f_xy, f_yx, f_yy = tf.zeros_like(x), tf.zeros_like(x), tf.zeros_like(x), tf.zeros_like(x)
        for i, lens in enumerate(self.phys_model.lenses):
            p = lens_params.get(str(i), {})
            c = lens_constants.get(str(i), {})
            f_xx_i, f_xy_i, f_yx_i, f_yy_i = lens.hessian(x, y, **p, **c)
            f_xx += f_xx_i
            f_xy += f_xy_i
            f_yx += f_yx_i
            f_yy += f_yy_i
        return f_xx, f_xy, f_yx, f_yy

    @tf.function
    def magnification(self, x, y, lens_params: List[Dict], deflection_ratio=1.):
        f_xx, f_xy, f_yx, f_yy = self.hessian(x, y, lens_params)
        f_xx *= deflection_ratio
        f_xy *= deflection_ratio
        f_yx *= deflection_ratio
        f_yy *= deflection_ratio
        det_A = (1 - f_xx) * (1 - f_yy) - f_xy * f_yx
        return 1. / det_A  # attention, if dividing by zero

    @tf.function
<<<<<<< HEAD
    def points_magnification(self,
                             x,
                             y,
                             params):
        source_params = params['source_light']
        magnifications = []
        for x_i, y_i, sp in zip(x, y, source_params):
            deflect_rat = sp['deflection_ratio']
            magnifications.append(self.magnification(x_i, y_i, params['lens_mass'], deflect_rat))
        return magnifications

    @tf.function
    def convergence(self, x, y, lens_params: List[Dict]):
=======
    def convergence(self, x, y, lens_params: Dict[str, Dict]):
        lens_constants = self.phys_model.constants.get('lens_mass', {})
>>>>>>> bdf2d87b
        kappa = tf.zeros_like(x)
        for i, lens in enumerate(self.phys_model.lenses):
            p = lens_params.get(str(i), {})
            c = lens_constants.get(str(i), {})
            kappa += lens.convergence(x, y, **p, **c)
        return kappa

    @tf.function
    def shear(self, x, y, lens_params: Dict[str, Dict]):
        lens_constants = self.phys_model.constants.get('lens_mass', {})
        gamma1, gamma2 = tf.zeros_like(x), tf.zeros_like(x)
        for i, lens in enumerate(self.phys_model.lenses):
            p = lens_params.get(str(i), {})
            c = lens_constants.get(str(i), {})
            g1, g2 = lens.shear(x, y, **p, **c)
            gamma1 += g1
            gamma2 += g2
        return gamma1, gamma2

    @tf.function
    def simulate(self, params, no_deflection=False):
        lens_params = params.get('lens_mass', {})
        lens_light_params = params.get('lens_light', {})
        source_light_params = params.get('source_light', {})

        lens_light_constants = self.phys_model.constants.get('lens_light', {})
        source_light_constants = self.phys_model.constants.get('source_light', {})

        img = tf.zeros((self.wcs.n_x * self.supersample, self.wcs.n_y * self.supersample, self.bs))
<<<<<<< HEAD

        # lens light
        for lightModel, p, c in zip(self.phys_model.lens_light, lens_light_params,
                                    self.phys_model.lens_light_constants):
            img = tf.tensor_scatter_nd_add(img,
                                           self.region,
                                           lightModel.light(self.img_X, self.img_Y, **p, **c))

        # deflection
        f_x, f_y = self.alpha(self.img_X, self.img_Y, lens_params)

        # deflected source light, considering redshift
        for lightModel, p, c in zip(self.phys_model.source_light,
                                    source_light_params, self.phys_model.source_light_constants):
            pc = (p | c)
            deflect_rat = pc.pop('deflection_ratio')
            if no_deflection:
                beta_x, beta_y = self.img_X, self.img_Y
            else:
                beta_x, beta_y = self.img_X - deflect_rat * f_x, self.img_Y - deflect_rat * f_y

=======
        for i, lightModel in enumerate(self.phys_model.lens_light):
            p = lens_light_params.get(str(i), {})
            c = lens_light_constants.get(str(i), {})
            img = tf.tensor_scatter_nd_add(img,
                                           self.region,
                                           lightModel.light(self.img_X, self.img_Y, **p, **c))
        for i, lightModel in enumerate(self.phys_model.source_light):
            p = source_light_params.get(str(i), {})
            c = source_light_constants.get(str(i), {})
>>>>>>> bdf2d87b
            img = tf.tensor_scatter_nd_add(img,
                                           self.region,
                                           lightModel.light(beta_x, beta_y, **pc))

        img = tf.where(tf.math.is_nan(img), tf.zeros_like(img), img)
        img = tf.transpose(img, (2, 0, 1))  # batch size, height, width
        ret = (
            img[..., tf.newaxis]
            if self.kernel is None
            else tf.nn.conv2d(
                img[..., tf.newaxis], self.flat_kernel, padding="SAME", strides=1
            )
        )
        ret = (
            tf.nn.avg_pool2d(
                ret, ksize=self.supersample, strides=self.supersample, padding="SAME"
            )
            if self.supersample != 1
            else ret
        )
        return tf.squeeze(ret) * self.conversion_factor

    @tf.function
    def lstsq_simulate(  # TODO: update lstsq_simulate
            self,
            params,
            observed_image,
            err_map,
            return_stacked=False,
            return_coeffs=False,
            no_deflection=False,
    ):
        lens_params = params.get('lens_mass', {})
        lens_light_params = params.get('lens_light', {})
        source_light_params = params.get('source_light', {})

        lens_light_constants = self.phys_model.constants.get('lens_light', {})
        source_light_constants = self.phys_model.constants.get('source_light', {})

        beta_x, beta_y = self.beta(self.img_X, self.img_Y, lens_params)
        if no_deflection:
            beta_x, beta_y = self.img_X, self.img_Y

        img = tf.zeros((0, self.wcs.n_x, self.wcs.n_y, self.bs))
        for i, lightModel in enumerate(self.phys_model.lens_light):
            p = lens_light_params.get(str(i), {})
            c = lens_light_constants.get(str(i), {})
            img = tf.concat(
                (img,
                 tf.scatter_nd(self.region,
                               lightModel.light(self.img_X, self.img_Y, **p, **c)[tf.newaxis, ...],
                               img.shape)),
                axis=0,
            )
        for i, lightModel in enumerate(self.phys_model.source_light):
            p = source_light_params.get(str(i), {})
            c = source_light_constants.get(str(i), {})
            img = tf.concat(
                (img,
                 tf.scatter_nd(self.region,
                               lightModel.light(beta_x, beta_y, **p, **c)[tf.newaxis, ...],
                               img.shape)),
            )
        img = tf.where(tf.math.is_nan(img), tf.zeros_like(img), img)
        img = tf.transpose(
            img, (3, 1, 2, 0)
        )  # batch size, height, width, number of light components
        img = tf.reshape(
            img,
            (
                self.bs,
                self.numPix * self.supersample,
                self.numPix * self.supersample,
                self.depth,
            ),
        )

        img = (
            tf.nn.depthwise_conv2d(
                img, self.kernel, padding="SAME", strides=[1, 1, 1, 1]
            )
            if self.kernel is not None
            else img
        )
        ret = (
            tf.nn.avg_pool2d(
                img, ksize=self.supersample, strides=self.supersample, padding="SAME"
            )
            if self.supersample != 1
            else img
        )
        ret = tf.where(tf.math.is_nan(ret), tf.zeros_like(ret), ret)

        if return_stacked:
            return ret
        W = (1 / err_map)[..., tf.newaxis]
        Y = tf.reshape(tf.cast(observed_image, tf.float32) * tf.squeeze(W), (1, -1, 1))
        X = tf.reshape((ret * W), (self.bs, -1, self.depth))
        Xt = tf.transpose(X, (0, 2, 1))
        coeffs = (tf.linalg.pinv(Xt @ X, rcond=1e-6) @ Xt @ Y)[..., 0]
        if return_coeffs:
            return coeffs
        ret = tf.reduce_sum(ret * coeffs[:, tf.newaxis, tf.newaxis, :], axis=-1)
        return tf.squeeze(ret)

    @tf.function
    def simulate_source(self, params):
<<<<<<< HEAD
        if 'source_light' in params:
            source_light_params = params['source_light']
        else:
            source_light_params = [{} for _ in self.phys_model.source_light]
=======
        source_light_params = params.get('source_light', {})
        source_light_constants = self.phys_model.constants.get('source_light', {})
>>>>>>> bdf2d87b

        img = tf.zeros((self.wcs.n_x * self.supersample, self.wcs.n_y * self.supersample, self.bs))
        for i, lightModel in enumerate(self.phys_model.source_light):
            p = source_light_params.get(str(i), {})
            c = source_light_constants.get(str(i), {})
            img = tf.tensor_scatter_nd_add(img,
                                           self.region,
                                           lightModel.light(self.img_X, self.img_Y, **p, **c))

        img = tf.where(tf.math.is_nan(img), tf.zeros_like(img), img)
        img = tf.transpose(img, (2, 0, 1))  # batch size, height, width
        ret = (
            img[..., tf.newaxis]
            if self.kernel is None
            else tf.nn.conv2d(
                img[..., tf.newaxis], self.flat_kernel, padding="SAME", strides=1
            )
        )
        ret = (
            tf.nn.avg_pool2d(
                ret, ksize=self.supersample, strides=self.supersample, padding="SAME"
            )
            if self.supersample != 1
            else ret
        )
        return tf.squeeze(ret) * self.conversion_factor

    def simulate_lens_light(self, params):
<<<<<<< HEAD
        if 'lens_light' in params:
            lens_light_params = params['lens_light']
        else:
            lens_light_params = [{} for _ in self.phys_model.lens_light]
=======
        lens_light_params = params.get('lens_light', {})
        lens_light_constants = self.phys_model.constants.get('lens_light', {})
>>>>>>> bdf2d87b

        img = tf.zeros((self.wcs.n_x * self.supersample, self.wcs.n_y * self.supersample, self.bs))
        for i, lightModel in enumerate(self.phys_model.lens_light):
            p = lens_light_params.get(str(i), {})
            c = lens_light_constants.get(str(i), {})
            img = tf.tensor_scatter_nd_add(img,
                                           self.region,
                                           lightModel.light(self.img_X, self.img_Y, **p, **c))

        img = tf.where(tf.math.is_nan(img), tf.zeros_like(img), img)
        img = tf.transpose(img, (2, 0, 1))  # batch size, height, width
        ret = (
            img[..., tf.newaxis]
            if self.kernel is None
            else tf.nn.conv2d(
                img[..., tf.newaxis], self.flat_kernel, padding="SAME", strides=1
            )
        )
        ret = (
            tf.nn.avg_pool2d(
                ret, ksize=self.supersample, strides=self.supersample, padding="SAME"
            )
            if self.supersample != 1
            else ret
        )
        return tf.squeeze(ret) * self.conversion_factor

    def simulate_images(self, params):
<<<<<<< HEAD
        if 'lens_mass' in params:
            lens_params = params['lens_mass']
        else:
            lens_params = [{} for _ in self.phys_model.lenses]
        if 'source_light' in params:
            source_light_params = params['source_light']
        else:
            source_light_params = [{} for _ in self.phys_model.source_light]
=======
        lens_params = params.get('lens_mass', {})
        source_light_params = params.get('source_light', {})

        source_light_constants = self.phys_model.constants.get('source_light', {})
>>>>>>> bdf2d87b

        # deflection
        f_x, f_y = self.alpha(self.img_X, self.img_Y, lens_params)

        # deflected source light, considering redshift
        img = tf.zeros((self.wcs.n_x * self.supersample, self.wcs.n_y * self.supersample, self.bs))
<<<<<<< HEAD
        for lightModel, p, c in zip(self.phys_model.source_light,
                                    source_light_params, self.phys_model.source_light_constants):
            pc = (p | c)
            deflect_rat = pc.pop('deflection_ratio')
            beta_x, beta_y = self.img_X - deflect_rat * f_x, self.img_Y - deflect_rat * f_y

=======
        for i, lightModel in enumerate(self.phys_model.source_light):
            p = source_light_params.get(str(i), {})
            c = source_light_constants.get(str(i), {})
>>>>>>> bdf2d87b
            img = tf.tensor_scatter_nd_add(img,
                                           self.region,
                                           lightModel.light(beta_x, beta_y, **pc))

        img = tf.where(tf.math.is_nan(img), tf.zeros_like(img), img)
        img = tf.transpose(img, (2, 0, 1))  # batch size, height, width
        ret = (
            img[..., tf.newaxis]
            if self.kernel is None
            else tf.nn.conv2d(
                img[..., tf.newaxis], self.flat_kernel, padding="SAME", strides=1
            )
        )
        ret = (
            tf.nn.avg_pool2d(
                ret, ksize=self.supersample, strides=self.supersample, padding="SAME"
            )
            if self.supersample != 1
            else ret
        )
        return tf.squeeze(ret) * self.conversion_factor<|MERGE_RESOLUTION|>--- conflicted
+++ resolved
@@ -4,11 +4,7 @@
 import tensorflow as tf
 from lenstronomy.Util.kernel_util import subgrid_kernel
 
-<<<<<<< HEAD
 import gigalens.model
-=======
-import gigalens.tf.physical_model
->>>>>>> bdf2d87b
 import gigalens.simulator
 
 
@@ -17,11 +13,7 @@
 class LensSimulator(gigalens.simulator.LensSimulatorInterface):
     def __init__(
             self,
-<<<<<<< HEAD
             phys_model: gigalens.model.PhysicalModelBase,
-=======
-            phys_model: gigalens.tf.physical_model.PhysicalModel,
->>>>>>> bdf2d87b
             sim_config: gigalens.simulator.SimulatorConfig,
             bs: int,
     ):
@@ -78,18 +70,12 @@
             self.flat_kernel = tf.constant(kernel, dtype=tf.float32)
 
     @tf.function
-<<<<<<< HEAD
-    def alpha(self, x, y, lens_params: List[Dict]):
+    def alpha(self, x, y, lens_params: Dict[str, Dict]):
+        lens_constants = self.phys_model.constants.get('lens_mass', {})
         f_x, f_y = tf.zeros_like(x), tf.zeros_like(y)
-        for lens, p, c in zip(self.phys_model.lenses, lens_params, self.phys_model.lenses_constants):
-=======
-    def beta(self, x, y, lens_params: Dict[str, Dict]):
-        lens_constants = self.phys_model.constants.get('lens_mass', {})
-        beta_x, beta_y = x, y
         for i, lens in enumerate(self.phys_model.lenses):
             p = lens_params.get(str(i), {})
             c = lens_constants.get(str(i), {})
->>>>>>> bdf2d87b
             f_xi, f_yi = lens.deriv(x, y, **p, **c)
             f_x += f_xi
             f_y += f_yi
@@ -102,17 +88,20 @@
         return beta_x, beta_y
 
     @tf.function
-<<<<<<< HEAD
     def points_beta_barycentre(self,
                                x,
                                y,
                                params):
-        source_params = params['source_light']
+        lens_params = params.get('lens_mass', {})
+        source_light_params = params.get('source_light', {})
+        source_light_constants = self.phys_model.constants.get('source_light', {})
         beta_points = []
         beta_barycentre = []
-        for x_i, y_i, sp in zip(x, y, source_params):
-            deflect_rat = sp['deflection_ratio']
-            beta_points_i = tf.stack(self.beta(x_i, y_i, params['lens_mass'], deflect_rat), axis=0)
+        for x_i, y_i, i in zip(x, y, range(len(self.phys_model.source_light))):
+            sp = source_light_params.get(str(i), {})
+            sc = source_light_constants.get(str(i), {})
+            deflect_rat = (sp | sc)['deflection_ratio']
+            beta_points_i = tf.stack(self.beta(x_i, y_i, lens_params, deflect_rat), axis=0)
             beta_points_i = tf.transpose(beta_points_i, (2, 0, 1))  # batch size, xy, images
             beta_barycentre_i = tf.math.reduce_mean(beta_points_i, axis=2, keepdims=True)
             beta_points.append(beta_points_i)
@@ -120,11 +109,8 @@
         return beta_points, beta_barycentre
 
     @tf.function
-    def hessian(self, x, y, lens_params: List[Dict]):
-=======
-    def magnification(self, x, y, lens_params: Dict[str, Dict]):
+    def hessian(self, x, y, lens_params: Dict[str, Dict]):
         lens_constants = self.phys_model.constants.get('lens_mass', {})
->>>>>>> bdf2d87b
         f_xx, f_xy, f_yx, f_yy = tf.zeros_like(x), tf.zeros_like(x), tf.zeros_like(x), tf.zeros_like(x)
         for i, lens in enumerate(self.phys_model.lenses):
             p = lens_params.get(str(i), {})
@@ -147,24 +133,24 @@
         return 1. / det_A  # attention, if dividing by zero
 
     @tf.function
-<<<<<<< HEAD
     def points_magnification(self,
                              x,
                              y,
                              params):
-        source_params = params['source_light']
+        lens_params = params.get('lens_mass', {})
+        source_light_params = params.get('source_light', {})
+        source_light_constants = self.phys_model.constants.get('source_light', {})
         magnifications = []
-        for x_i, y_i, sp in zip(x, y, source_params):
-            deflect_rat = sp['deflection_ratio']
-            magnifications.append(self.magnification(x_i, y_i, params['lens_mass'], deflect_rat))
+        for x_i, y_i, i in zip(x, y, range(len(self.phys_model.source_light))):
+            sp = source_light_params.get(str(i), {})
+            sc = source_light_constants.get(str(i), {})
+            deflect_rat = (sp | sc)['deflection_ratio']
+            magnifications.append(self.magnification(x_i, y_i, lens_params, deflect_rat))
         return magnifications
 
     @tf.function
-    def convergence(self, x, y, lens_params: List[Dict]):
-=======
     def convergence(self, x, y, lens_params: Dict[str, Dict]):
         lens_constants = self.phys_model.constants.get('lens_mass', {})
->>>>>>> bdf2d87b
         kappa = tf.zeros_like(x)
         for i, lens in enumerate(self.phys_model.lenses):
             p = lens_params.get(str(i), {})
@@ -194,11 +180,11 @@
         source_light_constants = self.phys_model.constants.get('source_light', {})
 
         img = tf.zeros((self.wcs.n_x * self.supersample, self.wcs.n_y * self.supersample, self.bs))
-<<<<<<< HEAD
 
         # lens light
-        for lightModel, p, c in zip(self.phys_model.lens_light, lens_light_params,
-                                    self.phys_model.lens_light_constants):
+        for i, lightModel in enumerate(self.phys_model.lens_light):
+            p = lens_light_params.get(str(i), {})
+            c = lens_light_constants.get(str(i), {})
             img = tf.tensor_scatter_nd_add(img,
                                            self.region,
                                            lightModel.light(self.img_X, self.img_Y, **p, **c))
@@ -207,8 +193,9 @@
         f_x, f_y = self.alpha(self.img_X, self.img_Y, lens_params)
 
         # deflected source light, considering redshift
-        for lightModel, p, c in zip(self.phys_model.source_light,
-                                    source_light_params, self.phys_model.source_light_constants):
+        for i, lightModel in enumerate(self.phys_model.source_light):
+            p = source_light_params.get(str(i), {})
+            c = source_light_constants.get(str(i), {})
             pc = (p | c)
             deflect_rat = pc.pop('deflection_ratio')
             if no_deflection:
@@ -216,17 +203,6 @@
             else:
                 beta_x, beta_y = self.img_X - deflect_rat * f_x, self.img_Y - deflect_rat * f_y
 
-=======
-        for i, lightModel in enumerate(self.phys_model.lens_light):
-            p = lens_light_params.get(str(i), {})
-            c = lens_light_constants.get(str(i), {})
-            img = tf.tensor_scatter_nd_add(img,
-                                           self.region,
-                                           lightModel.light(self.img_X, self.img_Y, **p, **c))
-        for i, lightModel in enumerate(self.phys_model.source_light):
-            p = source_light_params.get(str(i), {})
-            c = source_light_constants.get(str(i), {})
->>>>>>> bdf2d87b
             img = tf.tensor_scatter_nd_add(img,
                                            self.region,
                                            lightModel.light(beta_x, beta_y, **pc))
@@ -269,7 +245,6 @@
         beta_x, beta_y = self.beta(self.img_X, self.img_Y, lens_params)
         if no_deflection:
             beta_x, beta_y = self.img_X, self.img_Y
-
         img = tf.zeros((0, self.wcs.n_x, self.wcs.n_y, self.bs))
         for i, lightModel in enumerate(self.phys_model.lens_light):
             p = lens_light_params.get(str(i), {})
@@ -334,15 +309,8 @@
 
     @tf.function
     def simulate_source(self, params):
-<<<<<<< HEAD
-        if 'source_light' in params:
-            source_light_params = params['source_light']
-        else:
-            source_light_params = [{} for _ in self.phys_model.source_light]
-=======
-        source_light_params = params.get('source_light', {})
-        source_light_constants = self.phys_model.constants.get('source_light', {})
->>>>>>> bdf2d87b
+        source_light_params = params.get('source_light', {})
+        source_light_constants = self.phys_model.constants.get('source_light', {})
 
         img = tf.zeros((self.wcs.n_x * self.supersample, self.wcs.n_y * self.supersample, self.bs))
         for i, lightModel in enumerate(self.phys_model.source_light):
@@ -371,15 +339,8 @@
         return tf.squeeze(ret) * self.conversion_factor
 
     def simulate_lens_light(self, params):
-<<<<<<< HEAD
-        if 'lens_light' in params:
-            lens_light_params = params['lens_light']
-        else:
-            lens_light_params = [{} for _ in self.phys_model.lens_light]
-=======
         lens_light_params = params.get('lens_light', {})
         lens_light_constants = self.phys_model.constants.get('lens_light', {})
->>>>>>> bdf2d87b
 
         img = tf.zeros((self.wcs.n_x * self.supersample, self.wcs.n_y * self.supersample, self.bs))
         for i, lightModel in enumerate(self.phys_model.lens_light):
@@ -408,39 +369,23 @@
         return tf.squeeze(ret) * self.conversion_factor
 
     def simulate_images(self, params):
-<<<<<<< HEAD
-        if 'lens_mass' in params:
-            lens_params = params['lens_mass']
-        else:
-            lens_params = [{} for _ in self.phys_model.lenses]
-        if 'source_light' in params:
-            source_light_params = params['source_light']
-        else:
-            source_light_params = [{} for _ in self.phys_model.source_light]
-=======
         lens_params = params.get('lens_mass', {})
         source_light_params = params.get('source_light', {})
 
         source_light_constants = self.phys_model.constants.get('source_light', {})
->>>>>>> bdf2d87b
 
         # deflection
         f_x, f_y = self.alpha(self.img_X, self.img_Y, lens_params)
 
         # deflected source light, considering redshift
         img = tf.zeros((self.wcs.n_x * self.supersample, self.wcs.n_y * self.supersample, self.bs))
-<<<<<<< HEAD
-        for lightModel, p, c in zip(self.phys_model.source_light,
-                                    source_light_params, self.phys_model.source_light_constants):
+        for i, lightModel in enumerate(self.phys_model.source_light):
+            p = source_light_params.get(str(i), {})
+            c = source_light_constants.get(str(i), {})
             pc = (p | c)
             deflect_rat = pc.pop('deflection_ratio')
             beta_x, beta_y = self.img_X - deflect_rat * f_x, self.img_Y - deflect_rat * f_y
 
-=======
-        for i, lightModel in enumerate(self.phys_model.source_light):
-            p = source_light_params.get(str(i), {})
-            c = source_light_constants.get(str(i), {})
->>>>>>> bdf2d87b
             img = tf.tensor_scatter_nd_add(img,
                                            self.region,
                                            lightModel.light(beta_x, beta_y, **pc))
