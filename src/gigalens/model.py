--- conflicted
+++ resolved
@@ -30,10 +30,6 @@
         lens_light_constants: List[Dict] = None,
         source_light_constants: List[Dict] = None,
         distance_constants: List[Dict] = None,
-<<<<<<< HEAD
-        distance_reference: float = None,
-=======
->>>>>>> 8ca4e08b
     ):
         self.lenses = lenses
         self.lens_light = lens_light
@@ -46,17 +42,6 @@
             source_light_constants = [dict() for _ in range(len(source_light))]
         if distance_constants is None:
             distance_constants = [dict() for _ in range(len(source_light))]
-<<<<<<< HEAD
-            if distance_reference is None:
-                self.distance_reference = 1.
-        elif distance_reference is None:
-            try:
-                self.distance_reference = distance_constants[0]['eff_distance']
-                print("Distance reference not given, setting to source 0 eff_distance")
-            except KeyError:
-                raise ValueError("You must provide a distance reference when fitting the source 0 redshift")
-=======
->>>>>>> 8ca4e08b
         self.lenses_constants = lenses_constants
         self.lens_light_constants = lens_light_constants
         self.source_light_constants = source_light_constants
