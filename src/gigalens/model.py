from abc import ABC, abstractmethod
from typing import List, Dict

import gigalens.profile


class PhysicalModelBase(ABC):
    """A physical model for the lensing system.

    Args:
        lenses (:obj:`list` of :obj:`~gigalens.profile.MassProfile`): A list of mass profiles used to model the deflection
        lens_light (:obj:`list` of :obj:`~gigalens.profile.LightProfile`): A list of light profiles used to model the lens light
        source_light (:obj:`list` of :obj:`~gigalens.profile.LightProfile`): A list of light profiles used to model the source light

    Attributes:
        lenses (:obj:`list` of :obj:`~gigalens.profile.MassProfile`): A list of mass profiles used to model the deflection
        lens_light (:obj:`list` of :obj:`~gigalens.profile.LightProfile`): A list of light profiles used to model the lens light
        source_light (:obj:`list` of :obj:`~gigalens.profile.LightProfile`): A list of light profiles used to model the source light
        constants: (:obj:`dict` of :obj:`dict`): fixed parameters with the same structure as the prior
    """

    def __init__(
        self,
        lenses: List[gigalens.profile.MassProfile],
        lens_light: List[gigalens.profile.LightProfile],
        source_light: List[gigalens.profile.LightProfile],
<<<<<<< HEAD
        lenses_constants: List[Dict] = None,
        lens_light_constants: List[Dict] = None,
        source_light_constants: List[Dict] = None,
        distance_constants: List[Dict] = None,
=======
        constants: Dict = None
>>>>>>> bdf2d87b
    ):
        self.lenses = lenses
        self.lens_light = lens_light
        self.source_light = source_light
<<<<<<< HEAD
        if lenses_constants is None:
            lenses_constants = [dict() for _ in range(len(lenses))]
        if lens_light_constants is None:
            lens_light_constants = [dict() for _ in range(len(lens_light))]
        if source_light_constants is None:
            source_light_constants = [dict() for _ in range(len(source_light))]
        if distance_constants is None:
            distance_constants = [dict() for _ in range(len(source_light))]
        self.lenses_constants = lenses_constants
        self.lens_light_constants = lens_light_constants
        self.source_light_constants = source_light_constants
        self.distance_constants = distance_constants

    @property
    def constants(self):
        return {  # TODO: review if change names
            'lens_mass': self.lenses_constants,
            'source_light': self.source_light_constants,
            'lens_light': self.lens_light_constants
        }
=======
        if constants is None:
            constants = {  # TODO: review if change names
                'lens_mass': {str(i): {} for i in range(len(self.lenses))},
                'source_light': {str(i): {} for i in range(len(self.source_light))},
                'lens_light': {str(i): {} for i in range(len(self.lens_light))}
            }
        self._constants = constants

    @property
    def constants(self):
        return self._constants
>>>>>>> bdf2d87b


class ProbabilisticModel(ABC):
    """A probabilistic model for the lensing system.

    Args:
        prior: Prior distribution of lens parameters
        bij: A bijector that can unconstrain physical parameters (e.g., applying an exponential bijector to strictly positive variables)
        *args: Information about observed data (typically includes the observed image, estimated noise characteristics, etc.)

    Attributes:
        prior: Prior distribution of lens parameters
        bij: A bijector that can unconstrain physical parameters (e.g., applying an exponential bijector to strictly positive variables)
    """

    def __init__(self,
                 prior,
                 include_pixels=True,
                 include_positions=True
                 ):

        self.prior = prior

        self.include_pixels = include_pixels
        self.include_positions = include_positions

        self.observed_image = None
        self.error_map = None
        self.background_rms = None
        self.exp_time = None
        self.centroids_x = None
        self.centroids_y = None
        self.centroids_errors_x = None
        self.centroids_errors_y = None
        self.centroids_x_batch = None
        self.centroids_y_batch = None

    @abstractmethod
    def log_prob(self, simulator, z):
        """
        Returns the unconstrained log posterior density (i.e., includes the Jacobian factor due to the bijector)

        Args:
             simulator (:obj:`~gigalens.simulator.LensSimulatorInterface`): an object that can simulate a lens with (unconstrained parameters) z
             z: Unconstrained parameters
        """
        pass<|MERGE_RESOLUTION|>--- conflicted
+++ resolved
@@ -24,40 +24,11 @@
         lenses: List[gigalens.profile.MassProfile],
         lens_light: List[gigalens.profile.LightProfile],
         source_light: List[gigalens.profile.LightProfile],
-<<<<<<< HEAD
-        lenses_constants: List[Dict] = None,
-        lens_light_constants: List[Dict] = None,
-        source_light_constants: List[Dict] = None,
-        distance_constants: List[Dict] = None,
-=======
         constants: Dict = None
->>>>>>> bdf2d87b
     ):
         self.lenses = lenses
         self.lens_light = lens_light
         self.source_light = source_light
-<<<<<<< HEAD
-        if lenses_constants is None:
-            lenses_constants = [dict() for _ in range(len(lenses))]
-        if lens_light_constants is None:
-            lens_light_constants = [dict() for _ in range(len(lens_light))]
-        if source_light_constants is None:
-            source_light_constants = [dict() for _ in range(len(source_light))]
-        if distance_constants is None:
-            distance_constants = [dict() for _ in range(len(source_light))]
-        self.lenses_constants = lenses_constants
-        self.lens_light_constants = lens_light_constants
-        self.source_light_constants = source_light_constants
-        self.distance_constants = distance_constants
-
-    @property
-    def constants(self):
-        return {  # TODO: review if change names
-            'lens_mass': self.lenses_constants,
-            'source_light': self.source_light_constants,
-            'lens_light': self.lens_light_constants
-        }
-=======
         if constants is None:
             constants = {  # TODO: review if change names
                 'lens_mass': {str(i): {} for i in range(len(self.lenses))},
@@ -69,7 +40,6 @@
     @property
     def constants(self):
         return self._constants
->>>>>>> bdf2d87b
 
 
 class ProbabilisticModel(ABC):
