--- conflicted
+++ resolved
@@ -4,11 +4,7 @@
 import gigalens.profile
 
 
-<<<<<<< HEAD
-class PhysicalModelBase:
-=======
 class PhysicalModelBase(ABC):
->>>>>>> 5a31de9b
     """A physical model for the lensing system.
 
     Args:
